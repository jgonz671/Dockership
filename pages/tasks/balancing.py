import streamlit as st
<<<<<<< HEAD
from utils.components.buttons import create_navigation_button
from utils.grid_utils import create_ship_grid, validate_ship_grid, plotly_visualize_grid
from tasks.ship_balancer import update_ship_grid, calculate_balance, balance
=======
import plotly.graph_objects as go
<<<<<<< HEAD
from copy import deepcopy
=======
from utils.components.buttons import create_navigation_button
>>>>>>> d9732986baf132a2f94962ade7d5e0c6d62b9f94
from tasks.ship_balancer import (
    create_ship_grid,
    update_ship_grid,
    calculate_balance,
    balance,
)


def plotly_visualize_grid(grid, title="Ship Grid"):
    """
    Visualizes the ship's container grid layout using Plotly with proper text placement inside the blocks.
    Includes lighter gridlines and a less intrusive border.
    """
    z = []  # Color mapping for grid cells
    hover_text = []  # Hover text for each cell
    annotations = []  # Annotations for text inside cells
    shapes = []  # Manual gridline shapes

    rows = len(grid)
    cols = len(grid[0])

    for row_idx, row in enumerate(grid):
        z_row = []
        hover_row = []
        for col_idx, slot in enumerate(row):
            manifest_coord = f"[{row_idx + 1:02},{col_idx + 1:02}]"
            if slot.container:
                cell_text = slot.container.name
                hover_info = f"Coordinates: {manifest_coord}<br>Name: {slot.container.name}<br>Weight: {slot.container.weight}"
                z_row.append(1)  # Occupied (blue)
                annotations.append(
                    dict(
                        text=cell_text,
                        x=col_idx,
                        y=row_idx,
                        xref="x",
                        yref="y",
                        showarrow=False,
                        xanchor="center",
                        yanchor="middle",
                        font=dict(size=12, color="white"),
                    )
                )
            elif not slot.available:
                cell_text = "NAN"
                hover_info = f"Coordinates: {manifest_coord}<br>NAN"
                z_row.append(-1)  # NAN (light gray)
                annotations.append(
                    dict(
                        text=cell_text,
                        x=col_idx,
                        y=row_idx,
                        xref="x",
                        yref="y",
                        showarrow=False,
                        xanchor="center",
                        yanchor="middle",
                        font=dict(size=12, color="black"),
                    )
                )
            else:
                cell_text = ""
                hover_info = f"Coordinates: {manifest_coord}<br>UNUSED"
                z_row.append(0)  # UNUSED (white)
                annotations.append(
                    dict(
                        text=cell_text,
                        x=col_idx,
                        y=row_idx,
                        xref="x",
                        yref="y",
                        showarrow=False,
                        xanchor="center",
                        yanchor="middle",
                        font=dict(size=12, color="black"),
                    )
                )
            hover_row.append(hover_info)

        z.append(z_row)
        hover_text.append(hover_row)

    # Create manual gridlines as shapes
    for i in range(rows + 1):  # Horizontal lines
        shapes.append(
            dict(
                type="line",
                x0=-0.5,
                y0=i - 0.5,
                x1=cols - 0.5,
                y1=i - 0.5,
                line=dict(color="rgba(0, 0, 0, 0.2)", width=1),  # Lighter gridlines
            )
        )
    for j in range(cols + 1):  # Vertical lines
        shapes.append(
            dict(
                type="line",
                x0=j - 0.5,
                y0=-0.5,
                x1=j - 0.5,
                y1=rows - 0.5,
                line=dict(color="rgba(0, 0, 0, 0.2)", width=1),  # Lighter gridlines
            )
        )

    # Add a border around the entire grid with lighter color and reduced width
    shapes.append(
        dict(
            type="rect",
            x0=-0.5,
            y0=-0.5,
            x1=cols - 0.5,
            y1=rows - 0.5,
            line=dict(color="rgba(0, 0, 0, 0.1)", width=0.1),  # Lighter border
        )
    )

    # Create the heatmap
    fig = go.Figure(
        data=go.Heatmap(
            z=z,
            colorscale=[
                [0, "white"],       # Empty slots
                [0.5, "lightgray"],  # NAN slots
                [1, "blue"],        # Occupied slots
            ],
            hoverinfo="text",
            text=hover_text,
            showscale=False,
        )
    )

    # Add annotations and shapes for gridlines
    fig.update_layout(
        title=dict(text=title, x=0.5),
        xaxis=dict(
            title="Columns",
            showgrid=False,  # Disable default gridlines
            zeroline=False,
            tickmode="array",
            tickvals=[i for i in range(cols)],
            ticktext=[f"{i + 1:02}" for i in range(cols)],
        ),
        yaxis=dict(
            title="Rows",
            showgrid=False,  # Disable default gridlines
            zeroline=False,
            tickmode="array",
            tickvals=[i for i in range(rows)],
            ticktext=[f"{i + 1:02}" for i in range(rows)],
        ),
        shapes=shapes,  # Add manual gridlines
        annotations=annotations,
        plot_bgcolor="black",  # Ensure the background is white for contrast
    )

    return fig

def convert_grid_to_manuscript(ship_grid):
    """
    Converts the updated grid back to manuscript format.

    Args:
        ship_grid (list): The ship grid with Slot objects.

    Returns:
        str: Manuscript string representing the updated grid.
    """
    manuscript_lines = []
    for row_idx, row in enumerate(ship_grid):
        for col_idx, slot in enumerate(row):
            coordinates = f"[{row_idx + 1:02},{col_idx + 1:02}]"  # Row, Column coordinates
            weight = f"{{{slot.container.weight:05}}}" if slot.container else "{00000}"  # Weight with 5 digits
            status_or_name = slot.container.name if slot.container else ("NAN" if not slot.available else "UNUSED")  # Name, NAN, or UNUSED
            line = f"{coordinates}, {weight}, {status_or_name}"
            manuscript_lines.append(line)
    return "\n".join(manuscript_lines)

import os

def append_outbound_to_filename(filename):
    """
    Appends 'OUTBOUND' to the filename before the extension.

    Args:
        filename (str): Original filename.

    Returns:
        str: Updated filename with 'OUTBOUND' appended.
    """
    name, ext = os.path.splitext(filename)
    return f"{name}_OUTBOUND{ext}"


def plotly_visualize_grid_dynamic(grid, title="Ship Grid", highlight=None):
    """
    Visualizes the ship's container grid layout using Plotly with proper text placement inside the blocks.
    Includes lighter gridlines and highlights the specific container being moved.
    
    Args:
        grid (list): The ship grid to visualize.
        title (str): Title of the grid visualization.
        highlight (tuple): Tuple containing (from_coords, to_coords) to highlight a container's movement.
    """
    z = []  # Color mapping for grid cells
    hover_text = []  # Hover text for each cell
    annotations = []  # Annotations for text inside cells
    shapes = []  # Manual gridline shapes

    rows = len(grid)
    cols = len(grid[0])
    highlight_from, highlight_to = highlight if highlight else (None, None)

    for row_idx, row in enumerate(grid):
        z_row = []
        hover_row = []
        for col_idx, slot in enumerate(row):
            manifest_coord = f"[{row_idx + 1:02},{col_idx + 1:02}]"
            if slot.container:
                cell_text = slot.container.name
                hover_info = f"Coordinates: {manifest_coord}<br>Name: {slot.container.name}<br>Weight: {slot.container.weight}"
                z_row.append(1)  # Occupied (blue)
                annotations.append(
                    dict(
                        text=cell_text,
                        x=col_idx,
                        y=row_idx,
                        xref="x",
                        yref="y",
                        showarrow=False,
                        xanchor="center",
                        yanchor="middle",
                        font=dict(size=12, color="white"),
                    )
                )
            elif not slot.available:
                cell_text = "NAN"
                hover_info = f"Coordinates: {manifest_coord}<br>NAN"
                z_row.append(-1)  # NAN (light gray)
                annotations.append(
                    dict(
                        text=cell_text,
                        x=col_idx,
                        y=row_idx,
                        xref="x",
                        yref="y",
                        showarrow=False,
                        xanchor="center",
                        yanchor="middle",
                        font=dict(size=12, color="black"),
                    )
                )
            else:
                cell_text = ""
                hover_info = f"Coordinates: {manifest_coord}<br>UNUSED"
                z_row.append(0)  # UNUSED (white)
                annotations.append(
                    dict(
                        text=cell_text,
                        x=col_idx,
                        y=row_idx,
                        xref="x",
                        yref="y",
                        showarrow=False,
                        xanchor="center",
                        yanchor="middle",
                        font=dict(size=12, color="black"),
                    )
                )
            hover_row.append(hover_info)

        z.append(z_row)
        hover_text.append(hover_row)

    # Create manual gridlines as shapes
    for i in range(rows + 1):  # Horizontal lines
        shapes.append(
            dict(
                type="line",
                x0=-0.5,
                y0=i - 0.5,
                x1=cols - 0.5,
                y1=i - 0.5,
                line=dict(color="rgba(0, 0, 0, 0.2)", width=1),  # Lighter gridlines
            )
        )
    for j in range(cols + 1):  # Vertical lines
        shapes.append(
            dict(
                type="line",
                x0=j - 0.5,
                y0=-0.5,
                x1=j - 0.5,
                y1=rows - 0.5,
                line=dict(color="rgba(0, 0, 0, 0.2)", width=1),  # Lighter gridlines
            )
        )

    # Highlight the specific container's movement
    if highlight_from:
        shapes.append(
            dict(
                type="rect",
                x0=highlight_from[1] - 0.5,
                y0=highlight_from[0] - 0.5,
                x1=highlight_from[1] + 0.5,
                y1=highlight_from[0] + 0.5,
                line=dict(color="red", width=2),  # Highlight source in red
            )
        )
    if highlight_to:
        shapes.append(
            dict(
                type="rect",
                x0=highlight_to[1] - 0.5,
                y0=highlight_to[0] - 0.5,
                x1=highlight_to[1] + 0.5,
                y1=highlight_to[0] + 0.5,
                line=dict(color="green", width=2),  # Highlight target in green
            )
        )

    # Add a border around the entire grid with lighter color and reduced width
    shapes.append(
        dict(
            type="rect",
            x0=-0.5,
            y0=-0.5,
            x1=cols - 0.5,
            y1=rows - 0.5,
            line=dict(color="rgba(0, 0, 0, 0.1)", width=0.1),  # Lighter border
        )
    )

    # Create the heatmap
    fig = go.Figure(
        data=go.Heatmap(
            z=z,
            colorscale=[
                [0, "white"],       # Empty slots
                [0.5, "lightgray"], # NAN slots
                [1, "blue"],        # Occupied slots
            ],
            hoverinfo="text",
            text=hover_text,
            showscale=False,
        )
    )

    # Add annotations and shapes for gridlines
    fig.update_layout(
        title=dict(text=title, x=0.5),
        xaxis=dict(
            title="Columns",
            showgrid=False,  # Disable default gridlines
            zeroline=False,
            tickmode="array",
            tickvals=[i for i in range(cols)],
            ticktext=[f"{i + 1:02}" for i in range(cols)],
        ),
        yaxis=dict(
            title="Rows",
            showgrid=False,  # Disable default gridlines
            zeroline=False,
            tickmode="array",
            tickvals=[i for i in range(rows)],
            ticktext=[f"{i + 1:02}" for i in range(rows)],
        ),
        shapes=shapes,  # Add manual gridlines
        annotations=annotations,
        plot_bgcolor="black",  # Ensure the background is white for contrast
    )

    return fig

def visualize_steps_with_overlay():
    """
    Visualize the base grid for the selected step and overlay it with sub-step movements.
    """
    if "steps" in st.session_state and "ship_grids" in st.session_state:
        st.subheader("Steps with Sub-Step Movement Overlay")

        # Ensure the initial grid is set once
        if "initial_grid" not in st.session_state:
            # Make a deep copy of the initial grid to ensure it's not inadvertently modified
            st.session_state.initial_grid = [row[:] for row in st.session_state.ship_grid]

        # Select Step
        total_steps = len(st.session_state.steps)
        step_number = st.number_input("Select Step", min_value=1, max_value=total_steps, value=1, step=1) - 1

        # Base grid for the selected step
        base_grid = (
            st.session_state.initial_grid
            if step_number == 0
            else st.session_state.ship_grids[step_number - 1]
        )
        #base_grid_plot = plotly_visualize_grid(base_grid, title=f"Base Grid for Step {step_number + 1}")

        # Display base grid
        #st.plotly_chart(base_grid_plot, use_container_width=True)

        # Select Sub-Step
        selected_step = st.session_state.steps[step_number]
        total_sub_steps = len(selected_step)
        sub_step_number = st.number_input(
            "Select Sub-Step", min_value=1, max_value=total_sub_steps, value=1, step=1
        ) - 1

        # Get current sub-step details
        current_sub_step = selected_step[sub_step_number]
        from_coords, to_coords = current_sub_step.replace("[", "").replace("]", "").split(" to ")
        from_x, from_y = map(int, from_coords.split(","))
        to_x, to_y = map(int, to_coords.split(","))

        # Overlay the sub-step movement on the base grid
        overlay_plot = plotly_visualize_grid_with_overlay(
            base_grid, (from_x, from_y), (to_x, to_y), title="Step with Sub-Step Movement Overlay"
        )
        st.plotly_chart(overlay_plot, use_container_width=True)

def plotly_visualize_grid_with_overlay(grid, from_coords, to_coords, title="Ship Grid"):
    """
    Visualizes the ship's container grid layout with an overlay for sub-step movements.
    
    Args:
        grid (list): The base grid to visualize.
        from_coords (tuple): Coordinates of the source (red highlight).
        to_coords (tuple): Coordinates of the destination (green highlight).
        title (str): Title for the plot.
    """
    z = []  # Color mapping for grid cells
    annotations = []  # Annotations for text inside cells
    shapes = []  # Gridlines
    rows = len(grid)
    cols = len(grid[0])

    moved_container_name = None  # Track the name of the container being moved

    for row_idx, row in enumerate(grid):
        z_row = []
        for col_idx, slot in enumerate(row):
            if (row_idx, col_idx) == (from_coords[0], from_coords[1]):
                z_row.append(2)  # Source (red highlight)
                moved_container_name = slot.container.name if slot.container else "N/A"
            elif (row_idx, col_idx) == (to_coords[0], to_coords[1]):
                z_row.append(3)  # Destination (green highlight)
            elif slot.container:
                z_row.append(1)  # Occupied (blue)
            elif not slot.available:
                z_row.append(-1)  # NAN (light gray)
            else:
                z_row.append(0)  # UNUSED (white)

            # Add annotation text for the cell
            if slot.container:
                text = slot.container.name  # Container name
                color = "white"
            elif not slot.available:
                text = "NAN"
                color = "black"
            else:
                text = ""
                color = "black"

            annotations.append(
                dict(
                    text=text,
                    x=col_idx,
                    y=row_idx,
                    xref="x",
                    yref="y",
                    showarrow=False,
                    xanchor="center",
                    yanchor="middle",
                    font=dict(size=12, color=color),
                )
            )
        z.append(z_row)

    # Add annotation for the red block (source)
    if moved_container_name:
        annotations.append(
            dict(
                text=moved_container_name,
                x=from_coords[1],
                y=from_coords[0],
                xref="x",
                yref="y",
                showarrow=False,
                xanchor="center",
                yanchor="middle",
                font=dict(size=12, color="white"),
            )
        )

    # Add gridlines to the plot
    for i in range(rows + 1):  # Horizontal lines
        shapes.append(
            dict(
                type="line",
                x0=-0.5,
                y0=i - 0.5,
                x1=cols - 0.5,
                y1=i - 0.5,
                line=dict(color="rgba(0, 0, 0, 0.2)", width=1),  # Semi-transparent gridlines
            )
        )
    for j in range(cols + 1):  # Vertical lines
        shapes.append(
            dict(
                type="line",
                x0=j - 0.5,
                y0=-0.5,
                x1=j - 0.5,
                y1=rows - 0.5,
                line=dict(color="rgba(0, 0, 0, 0.2)", width=1),  # Semi-transparent gridlines
            )
        )

    # Create the heatmap with normalized colorscale values
    fig = go.Figure(
        data=go.Heatmap(
            z=z,
            colorscale=[
                [0, "white"],        # Empty slots
                [0.25, "lightgray"], # NAN slots
                [0.5, "blue"],       # Occupied slots
                [0.75, "red"],       # Source (highlight)
                [1, "green"],        # Destination (highlight)
            ],
            showscale=False,
        )
    )

    # Add annotations and gridlines to the plot
    fig.update_layout(
        title=dict(text=title, x=0.5),
        xaxis=dict(
            title="Columns",
            tickvals=[i for i in range(cols)],
            ticktext=[f"{i + 1:02}" for i in range(cols)],
        ),
        yaxis=dict(
            title="Rows",
            tickvals=[i for i in range(rows)],
            ticktext=[f"{i + 1:02}" for i in range(rows)],
        ),
        shapes=shapes,  # Add gridlines
        annotations=annotations,
        plot_bgcolor="white",
    )
    return fig
>>>>>>> 2285fe1c

<<<<<<< HEAD
def generate_animation_with_annotations():
    """
    Generates a single Plotly animation for the balancing steps with annotations for each sub-step.
    """
    if "steps" in st.session_state and "ship_grids" in st.session_state:
        st.subheader("Animation of Steps")

        # Initialize figure
        fig = go.Figure()

        # Initial grid setup
        initial_grid = st.session_state.initial_grid
        frames = []  # To store each animation frame

        # Gridline shapes for overlay
        rows = len(initial_grid)
        cols = len(initial_grid[0])
        gridline_shapes = []
        for i in range(rows + 1):  # Horizontal gridlines
            gridline_shapes.append(
                dict(
                    type="line",
                    x0=-0.5,
                    y0=i - 0.5,
                    x1=cols - 0.5,
                    y1=i - 0.5,
                    line=dict(color="rgba(0, 0, 0, 0.5)", width=1),  # Semi-transparent black lines
                )
            )
        for j in range(cols + 1):  # Vertical gridlines
            gridline_shapes.append(
                dict(
                    type="line",
                    x0=j - 0.5,
                    y0=-0.5,
                    x1=j - 0.5,
                    y1=rows - 0.5,
                    line=dict(color="rgba(0, 0, 0, 0.5)", width=1),  # Semi-transparent black lines
                )
            )

        # Iterate through steps and sub-steps
        for step_index, step in enumerate(st.session_state.steps):
            base_grid = (
                st.session_state.ship_grids[step_index - 1]
                if step_index > 0
                else st.session_state.initial_grid
            )

            for sub_step in step:
                # Parse coordinates
                from_coords, to_coords = sub_step.replace("[", "").replace("]", "").split(" to ")
                from_x, from_y = map(int, from_coords.split(","))
                to_x, to_y = map(int, to_coords.split(","))

                # Prepare z values and annotations for this frame
                z_frame = []
                annotations_frame = []
                for row_idx, row in enumerate(base_grid):
                    z_row = []
                    for col_idx, slot in enumerate(row):
                        if (row_idx, col_idx) == (from_x, from_y):
                            z_row.append(2)  # Source (red highlight)
                            annotations_frame.append(
                                dict(
                                    text=slot.container.name if slot.container else "N/A",
                                    x=col_idx,
                                    y=row_idx,
                                    xref="x",
                                    yref="y",
                                    showarrow=False,
                                    xanchor="center",
                                    yanchor="middle",
                                    font=dict(size=12, color="white"),
                                )
                            )
                        elif (row_idx, col_idx) == (to_x, to_y):
                            z_row.append(3)  # Destination (green highlight)
                        elif slot.container:
                            z_row.append(1)  # Occupied (blue)
                            annotations_frame.append(
                                dict(
                                    text=slot.container.name,
                                    x=col_idx,
                                    y=row_idx,
                                    xref="x",
                                    yref="y",
                                    showarrow=False,
                                    xanchor="center",
                                    yanchor="middle",
                                    font=dict(size=12, color="white"),
                                )
                            )
                        elif not slot.available:
                            z_row.append(-1)  # NAN (light gray)
                            annotations_frame.append(
                                dict(
                                    text="NAN",
                                    x=col_idx,
                                    y=row_idx,
                                    xref="x",
                                    yref="y",
                                    showarrow=False,
                                    xanchor="center",
                                    yanchor="middle",
                                    font=dict(size=12, color="black"),
                                )
                            )
                        else:
                            z_row.append(0)  # Unused (white)
                    z_frame.append(z_row)

                # Append the frame
                frames.append(
                    go.Frame(
                        data=[go.Heatmap(
                            z=z_frame,
                            colorscale=[
                                [0, "white"],
                                [0.25, "lightgray"],
                                [0.5, "blue"],
                                [0.75, "red"],
                                [1, "green"],
                            ],
                            showscale=False,
                        )],
                        layout=go.Layout(annotations=annotations_frame, shapes=gridline_shapes),
                    )
                )

        # Add initial frame to the figure
        fig.add_trace(frames[0].data[0])
        fig.update_layout(annotations=frames[0].layout.annotations)

        # Add frames to the figure
        fig.frames = frames

        # Add play/pause buttons
        fig.update_layout(
            updatemenus=[
                dict(
                    type="buttons",
                    showactive=False,
                    buttons=[
                        dict(
                            label="Play",
                            method="animate",
                            args=[None, dict(frame=dict(duration=500, redraw=True), fromcurrent=True)],
                        ),
                        dict(
                            label="Pause",
                            method="animate",
                            args=[[None], dict(frame=dict(duration=0, redraw=False))],
                        ),
                    ],
                )
            ]
        )

        # Set axis titles and gridlines
        fig.update_layout(
            xaxis=dict(
                tickvals=[i for i in range(cols)],
                ticktext=[f"{i + 1:02}" for i in range(cols)],
            ),
            yaxis=dict(
                tickvals=[i for i in range(rows)],
                ticktext=[f"{i + 1:02}" for i in range(rows)],
            ),
        )

        # Display the animation
        st.plotly_chart(fig, use_container_width=True)

def generate_stepwise_animation(initial_grid, steps, ship_grids):
    """
    Generates an animation for the ship balancing steps, displaying each sub-step within each step sequentially.
    
    Args:
        initial_grid (list): The initial grid of the ship.
        steps (list): List of steps with sub-steps.
        ship_grids (list): List of grids representing the ship state after each step.
    
    Returns:
        Plotly figure with animation frames.
    """
    frames = []
    base_grid = deepcopy(initial_grid)

    # Add a frame for each step and sub-step
    for step_idx, (step, step_grid) in enumerate(zip(steps, ship_grids)):
        for sub_step_idx, sub_step in enumerate(step):
            from_coords, to_coords = sub_step.replace("[", "").replace("]", "").split(" to ")
            from_x, from_y = map(int, from_coords.split(","))
            to_x, to_y = map(int, to_coords.split(","))

            # Create the plot for this sub-step
            frame_fig = plotly_visualize_grid_with_overlay(
                base_grid, (from_x, from_y), (to_x, to_y),
                title=f"Step {step_idx + 1}, Sub-Step {sub_step_idx + 1}"
            )

            # Add the frame to the animation
            frames.append(
                go.Frame(
                    data=frame_fig.data,
                    name=f"step_{step_idx}_substep_{sub_step_idx}",
                )
            )

        # Update base grid to the final state of the current step
        base_grid = deepcopy(step_grid)

    # Create the main figure
    fig = go.Figure(
        data=frames[0].data if frames else [],
        layout=frames[0].layout if frames else {},
    )

    # Add frames to the figure
    fig.frames = frames

    # Add Play/Pause buttons for animation
    fig.update_layout(
        updatemenus=[
            {
                "buttons": [
                    {
                        "args": [None, {"frame": {"duration": 500, "redraw": True}, "fromcurrent": True}],
                        "label": "Play",
                        "method": "animate",
                    },
                    {
                        "args": [[None], {"frame": {"duration": 0, "redraw": True}, "mode": "immediate"}],
                        "label": "Pause",
                        "method": "animate",
                    },
                ],
                "direction": "left",
                "pad": {"r": 10, "t": 87},
                "showactive": False,
                "type": "buttons",
                "x": 0.1,
                "xanchor": "right",
                "y": 0,
                "yanchor": "top",
            }
        ]
    )

    return fig
=======
>>>>>>> d9732986baf132a2f94962ade7d5e0c6d62b9f94

def balancing_page():
    """
    Streamlit page for managing ship balancing tasks.
    """
    # Create a container for the back button and place it at the top-left corner
    top_left = st.container()
    with top_left:
        col1, col2 = st.columns([1, 9])
        with col1:
            create_navigation_button(
                label="<-- Back",
                page_name="operation",
                session_state=st.session_state
            )

    st.title("Ship Balancing Project")

<<<<<<< HEAD
    # Sidebar for grid setup
    st.sidebar.header("Ship Grid Setup")
    rows = 8  # Fixed to match the manifest
    columns = 12  # Fixed to match the manifest

    if "steps" not in st.session_state:
        st.session_state["steps"] = []
        
    if "ship_grids" not in st.session_state:  # Ensure ship_grids is initialized
        st.session_state["ship_grids"] = []

    if "final_plot" not in st.session_state:
        st.session_state.final_plot = None
        
    # Initialize session state
    if "ship_grid" not in st.session_state:
        st.session_state.ship_grid = create_ship_grid(rows, columns)
        st.session_state.containers = []
        st.session_state.initial_plot = None
        st.session_state.final_plot = None
        st.session_state.steps = []
        st.session_state.ship_grids = []  # Store grids for steps visualization

    # Use manuscript from file_handler
    if "file_content" in st.session_state:
        try:
            # Use file content from file_handler
            file_content = st.session_state["file_content"].splitlines()
            update_ship_grid(file_content, st.session_state.ship_grid, st.session_state.containers)
            st.session_state.initial_plot = plotly_visualize_grid(
                st.session_state.ship_grid, title="Initial Ship Grid"
            )
            st.success("Ship grid updated successfully from manuscript.")
        except Exception as e:
            st.error(f"Error processing the manuscript: {e}")
    else:
        st.error("No manuscript available. Please upload a file in the File Handler page.")

    # Display initial grid
    if st.session_state.initial_plot:
        st.subheader("Initial Ship Grid")
        st.plotly_chart(st.session_state.initial_plot)
    
    # Perform balancing
    if st.button("Balance Ship"):
        # Save the initial grid only once to preserve its state
        if "initial_grid" not in st.session_state:
            st.session_state["initial_grid"] = [row.copy() for row in st.session_state.ship_grid]

        # Calculate balance and perform balancing
        left_balance, right_balance, balanced = calculate_balance(st.session_state.ship_grid)
=======
    # Ensure a ship grid is available
    if "updated_grid" in st.session_state and st.session_state["updated_grid"]:
        st.session_state["ship_grid"] = st.session_state["updated_grid"]
    elif "ship_grid" not in st.session_state or not st.session_state["ship_grid"]:
        st.error(
            "No manifest loaded. Please upload a manifest in the File Handler page.")
        return

    # Validate the grid structure
    try:
        validate_ship_grid(st.session_state["ship_grid"])
    except ValueError as e:
        st.error(f"Grid validation failed: {e}")
        return

    # Display the current grid
    st.plotly_chart(plotly_visualize_grid(
        st.session_state["ship_grid"], title="Current Ship Layout"))

    # Perform balancing
    if st.button("Balance Ship"):
        left_balance, right_balance, balanced = calculate_balance(
            st.session_state["ship_grid"])
>>>>>>> d9732986baf132a2f94962ade7d5e0c6d62b9f94
        if balanced:
            st.success("The ship is already balanced!")
        else:
<<<<<<< HEAD
            try:
                steps, ship_grids, status = balance(
                    st.session_state["ship_grid"], st.session_state.get("containers", []))
                st.session_state["steps"] = steps
                # Save updated grid
                st.session_state["updated_grid"] = ship_grids[-1]
                st.session_state["final_plot"] = plotly_visualize_grid(
                    st.session_state["updated_grid"], title="Final Ship Grid After Balancing"
                )
                if status:
                    st.success("Ship balanced successfully!")
                else:
                    st.warning(
                        "Ship could not be perfectly balanced. Check balancing steps.")
            except Exception as e:
                st.error(f"An error occurred during balancing: {e}")
=======
            steps, ship_grids, status = balance(
                st.session_state["ship_grid"], st.session_state.get("containers", []))
            st.session_state.steps = steps
<<<<<<< HEAD
            st.session_state.ship_grids = ship_grids  # Store intermediate grids
            st.session_state.ship_grid = ship_grids[-1]
=======
            # Save updated grid
            st.session_state["updated_grid"] = ship_grids[-1]
>>>>>>> d9732986baf132a2f94962ade7d5e0c6d62b9f94
            st.session_state.final_plot = plotly_visualize_grid(
                st.session_state["updated_grid"], title="Final Ship Grid After Balancing"
            )
            if status:
                st.success("Ship balanced successfully!")
            else:
                st.warning(
                    "Ship could not be perfectly balanced. Check balancing steps.")
>>>>>>> 2285fe1c

<<<<<<< HEAD
    # Tabs for navigation
    selected_tab = st.radio(
        "Choose a tab",
        ["Steps", "Steps with Grids", "Steps Summary", "Block Movement Animation"],
        horizontal=True
    )

    if selected_tab == "Steps":
        # Display balancing steps
        if st.session_state.steps:
            st.subheader("Balancing Steps")
            for step_number, step_list in enumerate(st.session_state.steps):
                st.markdown(f"**Step {step_number + 1}:**")
                for sub_step_number, sub_step in enumerate(step_list):
                    # Parse and increment the coordinates
                    original_step = sub_step.replace("[", "").replace("]", "")  # Remove brackets for processing
                    from_coords, to_coords = original_step.split(" to ")   # Split into 'from' and 'to' parts
                    from_x, from_y = map(int, from_coords.split(","))
                    to_x, to_y = map(int, to_coords.split(","))

                    # Increment the coordinates
                    from_x += 1
                    from_y += 1
                    to_x += 1
                    to_y += 1

                    # Format back into the desired string
                    incremented_step = f"[{from_x},{from_y}] to [{to_x},{to_y}]"
                    st.write(f"{sub_step_number + 1}. {incremented_step}")

    elif selected_tab == "Steps with Grids":
        #visualize_steps_with_grids()
        visualize_steps_with_overlay()

    
    elif selected_tab == "Block Movement Animation":
        # Animation for all steps
        generate_animation_with_annotations()

    # elif selected_tab == "Steps Summary":
    #     st.subheader("Summary of Steps")

    #     def summarize_steps(steps):
    #         """
    #         Summarizes a list of steps by collapsing consecutive movements into a single range.

    #         Args:
    #             steps (list): List of step lists containing movements as strings.

    #         Returns:
    #             list: Summarized steps.
    #         """
    #         summarized_steps = []

    #         for step_number, step_list in enumerate(steps):
    #             if not step_list:
    #                 continue

    #             start_coords = None
    #             end_coords = None
    #             summarized_step = []

    #             for sub_step in step_list:
    #                 # Parse the coordinates
    #                 from_coords, to_coords = sub_step.replace("[", "").replace("]", "").split(" to ")
    #                 from_x, from_y = map(int, from_coords.split(","))
    #                 to_x, to_y = map(int, to_coords.split(","))

    #                 if start_coords is None:
    #                     start_coords = (from_x + 1, from_y + 1)  # Convert to 1-based index

    #                 end_coords = (to_x + 1, to_y + 1)  # Update the latest destination

    #             summarized_step.append(f"[{start_coords[0]},{start_coords[1]}] to [{end_coords[0]},{end_coords[1]}]")
    #             summarized_steps.append((step_number + 1, summarized_step))

    #         return summarized_steps

    #     # Summarize the steps
    #     if "steps" in st.session_state:
    #         summarized_steps = summarize_steps(st.session_state.steps)

    #         # Display the summarized steps
    #         for step_number, step_summary in summarized_steps:
    #             st.markdown(f"**Step {step_number}:**")
    #             for movement in step_summary:
    #                 st.write(movement)
    #     else:
    #         st.warning("No steps available to summarize.")
    
    elif selected_tab == "Steps Summary":
        """
        Summarize movements and include plots for summarized steps.
        """
        if "steps" in st.session_state and "ship_grids" in st.session_state:
            st.subheader("Summarized Steps with Plots")

            def summarize_steps(steps):
                """
                Summarizes a list of steps by collapsing consecutive movements into a single range.

                Args:
                    steps (list): List of step lists containing movements as strings.

                Returns:
                    list: Summarized steps.
                """
                summarized_steps = []

                for step_number, step_list in enumerate(steps):
                    if not step_list:
                        continue

                    start_coords = None
                    end_coords = None

                    for sub_step in step_list:
                        # Parse the coordinates
                        from_coords, to_coords = sub_step.replace("[", "").replace("]", "").split(" to ")
                        from_x, from_y = map(int, from_coords.split(","))
                        to_x, to_y = map(int, to_coords.split(","))

                        if start_coords is None:
                            start_coords = (from_x + 1, from_y + 1)  # Convert to 1-based index

                        end_coords = (to_x + 1, to_y + 1)  # Update the latest destination

                    summarized_steps.append(f"[{start_coords[0]},{start_coords[1]}] to [{end_coords[0]},{end_coords[1]}]")

                return summarized_steps

            # Summarize the steps
            summarized_steps = summarize_steps(st.session_state.steps)

            # Display summarized steps with plots
            for step_number, summary in enumerate(summarized_steps):
                st.markdown(f"### Step {step_number + 1}: {summary}")

                # Extract start and end coordinates
                start_coords, end_coords = summary.split(" to ")
                start_x, start_y = map(int, start_coords.replace("[", "").replace("]", "").split(","))
                end_x, end_y = map(int, end_coords.replace("[", "").replace("]", "").split(","))

                # Get the base grid for this step
                base_grid = (
                    st.session_state.ship_grids[step_number - 1]
                    if step_number > 0
                    else st.session_state.initial_grid
                )

                # Create a plot for this step
                def plot_grid_with_summary(grid, start, end):
                    z = []
                    annotations = []
                    for row_idx, row in enumerate(grid):
                        z_row = []
                        for col_idx, slot in enumerate(row):
                            if (row_idx, col_idx) == (start[0] - 1, start[1] - 1):  # Convert back to 0-based index
                                z_row.append(2)  # Starting position (semi-transparent red)
                                if slot.container:
                                    annotations.append(
                                        dict(
                                            text=slot.container.name,
                                            x=col_idx,
                                            y=row_idx,
                                            xref="x",
                                            yref="y",
                                            showarrow=False,
                                            xanchor="center",
                                            yanchor="middle",
                                            font=dict(size=12, color="white"),
                                        )
                                    )
                            elif (row_idx, col_idx) == (end[0] - 1, end[1] - 1):  # Convert back to 0-based index
                                z_row.append(3)  # Ending position (green)
                                annotations.append(
                                    dict(
                                        text="End",
                                        x=col_idx,
                                        y=row_idx,
                                        xref="x",
                                        yref="y",
                                        showarrow=False,
                                        xanchor="center",
                                            yanchor="middle",
                                            font=dict(size=12, color="white"),
                                        )
                                    )
                            elif slot.container:
                                z_row.append(1)  # Occupied
                                annotations.append(
                                    dict(
                                        text=slot.container.name,
                                        x=col_idx,
                                        y=row_idx,
                                        xref="x",
                                        yref="y",
                                        showarrow=False,
                                        xanchor="center",
                                        yanchor="middle",
                                        font=dict(size=12, color="white"),
                                    )
                                )
                            elif not slot.available:
                                z_row.append(-1)  # NAN
                            else:
                                z_row.append(0)  # Empty
                        z.append(z_row)

                    fig = go.Figure(
                        data=go.Heatmap(
                            z=z,
                            colorscale=[
                                [0, "rgba(255, 255, 255, 1.0)"],  # Empty (White)
                                [0.25, "rgba(211, 211, 211, 1.0)"],  # NAN (Light Gray)
                                [0.5, "rgba(0, 0, 255, 1.0)"],  # Occupied (Blue)
                                [0.75, "rgba(255, 0, 0, 0.5)"],  # Semi-Transparent Red for Start
                                [1, "rgba(0, 255, 0, 1.0)"],  # Green for End
                            ],
                            showscale=False,
                        )
                    )
                    fig.update_layout(
                        annotations=annotations,
                        xaxis=dict(
                            tickvals=[i for i in range(len(grid[0]))],
                            ticktext=[f"{i + 1:02}" for i in range(len(grid[0]))],
                        ),
                        yaxis=dict(
                            tickvals=[i for i in range(len(grid))],
                            ticktext=[f"{i + 1:02}" for i in range(len(grid))],
                        ),
                    )
                    return fig

                # Plot for this summarized step
                plot = plot_grid_with_summary(base_grid, (start_x, start_y), (end_x, end_y))
                st.plotly_chart(plot, use_container_width=True)


        
=======
    # Display balancing steps
    if st.session_state.get("steps"):
        st.subheader("Balancing Steps")
        for step_number, step_list in enumerate(st.session_state["steps"]):
            st.markdown(f"**Step {step_number + 1}:**")
            for sub_step_number, sub_step in enumerate(step_list):
                st.write(f"{sub_step_number + 1}. {sub_step}")
>>>>>>> d9732986baf132a2f94962ade7d5e0c6d62b9f94

    # Display final grid after balancing
    if st.session_state.get("final_plot"):
        st.subheader("Final Ship Grid After Balancing")
<<<<<<< HEAD
        st.plotly_chart(st.session_state.final_plot)

        # Generate updated manuscript
        updated_manuscript = convert_grid_to_manuscript(st.session_state.ship_grid)
        outbound_filename = append_outbound_to_filename(st.session_state.get("file_name", "manuscript.txt"))

        # Provide download button
        st.download_button(
            label="Download Updated Manuscript",
            data=updated_manuscript,
            file_name=outbound_filename,
            mime="text/plain",
        )
=======
        st.plotly_chart(st.session_state["final_plot"])
>>>>>>> d9732986baf132a2f94962ade7d5e0c6d62b9f94<|MERGE_RESOLUTION|>--- conflicted
+++ resolved
@@ -1,17 +1,12 @@
 import streamlit as st
-<<<<<<< HEAD
 from utils.components.buttons import create_navigation_button
 from utils.grid_utils import create_ship_grid, validate_ship_grid, plotly_visualize_grid
 from tasks.ship_balancer import update_ship_grid, calculate_balance, balance
-=======
 import plotly.graph_objects as go
-<<<<<<< HEAD
 from copy import deepcopy
-=======
-from utils.components.buttons import create_navigation_button
->>>>>>> d9732986baf132a2f94962ade7d5e0c6d62b9f94
+import os
+
 from tasks.ship_balancer import (
-    create_ship_grid,
     update_ship_grid,
     calculate_balance,
     balance,
@@ -189,7 +184,6 @@
             manuscript_lines.append(line)
     return "\n".join(manuscript_lines)
 
-import os
 
 def append_outbound_to_filename(filename):
     """
@@ -564,9 +558,7 @@
         plot_bgcolor="white",
     )
     return fig
->>>>>>> 2285fe1c
-
-<<<<<<< HEAD
+
 def generate_animation_with_annotations():
     """
     Generates a single Plotly animation for the balancing steps with annotations for each sub-step.
@@ -818,8 +810,6 @@
     )
 
     return fig
-=======
->>>>>>> d9732986baf132a2f94962ade7d5e0c6d62b9f94
 
 def balancing_page():
     """
@@ -837,8 +827,6 @@
             )
 
     st.title("Ship Balancing Project")
-
-<<<<<<< HEAD
     # Sidebar for grid setup
     st.sidebar.header("Ship Grid Setup")
     rows = 8  # Fixed to match the manifest
@@ -890,7 +878,6 @@
 
         # Calculate balance and perform balancing
         left_balance, right_balance, balanced = calculate_balance(st.session_state.ship_grid)
-=======
     # Ensure a ship grid is available
     if "updated_grid" in st.session_state and st.session_state["updated_grid"]:
         st.session_state["ship_grid"] = st.session_state["updated_grid"]
@@ -914,11 +901,10 @@
     if st.button("Balance Ship"):
         left_balance, right_balance, balanced = calculate_balance(
             st.session_state["ship_grid"])
->>>>>>> d9732986baf132a2f94962ade7d5e0c6d62b9f94
         if balanced:
             st.success("The ship is already balanced!")
         else:
-<<<<<<< HEAD
+
             try:
                 steps, ship_grids, status = balance(
                     st.session_state["ship_grid"], st.session_state.get("containers", []))
@@ -935,17 +921,17 @@
                         "Ship could not be perfectly balanced. Check balancing steps.")
             except Exception as e:
                 st.error(f"An error occurred during balancing: {e}")
-=======
+
             steps, ship_grids, status = balance(
                 st.session_state["ship_grid"], st.session_state.get("containers", []))
             st.session_state.steps = steps
-<<<<<<< HEAD
+
             st.session_state.ship_grids = ship_grids  # Store intermediate grids
             st.session_state.ship_grid = ship_grids[-1]
-=======
+
             # Save updated grid
             st.session_state["updated_grid"] = ship_grids[-1]
->>>>>>> d9732986baf132a2f94962ade7d5e0c6d62b9f94
+
             st.session_state.final_plot = plotly_visualize_grid(
                 st.session_state["updated_grid"], title="Final Ship Grid After Balancing"
             )
@@ -954,9 +940,7 @@
             else:
                 st.warning(
                     "Ship could not be perfectly balanced. Check balancing steps.")
->>>>>>> 2285fe1c
-
-<<<<<<< HEAD
+
     # Tabs for navigation
     selected_tab = st.radio(
         "Choose a tab",
@@ -1198,7 +1182,6 @@
 
 
         
-=======
     # Display balancing steps
     if st.session_state.get("steps"):
         st.subheader("Balancing Steps")
@@ -1206,12 +1189,11 @@
             st.markdown(f"**Step {step_number + 1}:**")
             for sub_step_number, sub_step in enumerate(step_list):
                 st.write(f"{sub_step_number + 1}. {sub_step}")
->>>>>>> d9732986baf132a2f94962ade7d5e0c6d62b9f94
 
     # Display final grid after balancing
     if st.session_state.get("final_plot"):
         st.subheader("Final Ship Grid After Balancing")
-<<<<<<< HEAD
+
         st.plotly_chart(st.session_state.final_plot)
 
         # Generate updated manuscript
@@ -1225,6 +1207,4 @@
             file_name=outbound_filename,
             mime="text/plain",
         )
-=======
-        st.plotly_chart(st.session_state["final_plot"])
->>>>>>> d9732986baf132a2f94962ade7d5e0c6d62b9f94+        st.plotly_chart(st.session_state["final_plot"])