--- conflicted
+++ resolved
@@ -102,7 +102,6 @@
     return move_cost
 
 
-<<<<<<< HEAD
 def convert_grid_to_manuscript(ship_grid):
     """
     Converts the updated grid back to manuscript format.
@@ -135,8 +134,7 @@
 
 
 
-=======
->>>>>>> 06d0c9e0
+
 def load_containers(ship_grid, container_names):
     """Load containers efficiently, starting from leftmost columns."""
     messages = []
@@ -178,7 +176,6 @@
     messages.append(f"Total loading cost: {total_cost} seconds")
     return ship_grid, messages, total_cost
 
-<<<<<<< HEAD
 # def unload_containers(ship_grid, container_names):
 #     """
 #     Unload containers efficiently, handling blocking containers.
@@ -257,19 +254,12 @@
 #     messages.append(f"Total unloading cost: {total_cost} seconds")
 #     return messages, total_cost
 
+
+
 def unload_containers(ship_grid, container_names, buffer_capacity=5):
     messages = []
     total_cost = 0
     origin = (len(ship_grid) - 1, 0)  # Starting position for unloaded containers
-=======
-
-def unload_containers(ship_grid, container_names, buffer_capacity=5):
-    """Unload containers and manage temporary storage of blocking containers."""
-    messages = []
-    total_cost = 0
-    # Starting position for unloaded containers
-    origin = (len(ship_grid) - 1, 0)
->>>>>>> 06d0c9e0
     container_names = set(container_names)  # Convert to set for faster lookup
     first_move = True
     buffer = []  # List to store containers temporarily
@@ -278,25 +268,16 @@
     containers_to_unload = []
     for row in range(len(ship_grid)):
         for col in range(len(ship_grid[0])):
-            if (ship_grid[row][col].hasContainer and
-                    ship_grid[row][col].container.name in container_names):
+            if (ship_grid[row][col].hasContainer and 
+                ship_grid[row][col].container.name in container_names):
                 containers_to_unload.append((row, col))
-<<<<<<< HEAD
-    
-=======
-
->>>>>>> 06d0c9e0
+    
     # Sort by column and then row (bottom-to-top stacking order)
     containers_to_unload.sort(key=lambda x: (x[1], x[0]))
 
     for target_row, target_col in containers_to_unload:
         if not ship_grid[target_row][target_col].hasContainer:
-<<<<<<< HEAD
             messages.append(f"Warning: No container at [{target_row + 1}, {target_col + 1}] to unload.")
-=======
-            messages.append(
-                f"Warning: No container at [{target_row + 1}, {target_col + 1}] to unload.")
->>>>>>> 06d0c9e0
             continue
 
         # Identify blocking containers
@@ -306,84 +287,46 @@
         for block_row, block_col in blocking:
             if len(buffer) < buffer_capacity:
                 buffer.append(ship_grid[block_row][block_col].container)
-<<<<<<< HEAD
                 cost = calculate_move_cost((block_row, block_col), (-1, len(buffer) - 1), first_move)
-=======
-                cost = calculate_move_cost(
-                    (block_row, block_col), (-1, len(buffer) - 1), first_move)
->>>>>>> 06d0c9e0
                 first_move = False
                 messages.append(
                     f"Moved blocking container '{ship_grid[block_row][block_col].container.name}' "
                     f"to buffer. Move cost: {cost} seconds."
                 )
-<<<<<<< HEAD
                 ship_grid[block_row][block_col] = Slot(container=None, hasContainer=False, available=True)
                 total_cost += cost
             else:
                 temp_row, temp_col = find_nearest_empty_column(ship_grid, target_col, container_names)
-=======
-                ship_grid[block_row][block_col] = Slot(
-                    container=None, hasContainer=False, available=True)
-                total_cost += cost
-            else:
-                temp_row, temp_col = find_nearest_empty_column(
-                    ship_grid, target_col, container_names)
->>>>>>> 06d0c9e0
                 if temp_row == -1:
                     messages.append(
                         f"Error: No available position for blocking container "
                         f"'{ship_grid[block_row][block_col].container.name}'."
                     )
-<<<<<<< HEAD
                     return messages, total_cost
 
                 cost = move_container(ship_grid, (block_row, block_col), (temp_row, temp_col), messages, first_move)
-=======
-                    return ship_grid, messages, total_cost
-
-                cost = move_container(
-                    ship_grid, (block_row, block_col), (temp_row, temp_col), messages, first_move)
->>>>>>> 06d0c9e0
                 total_cost += cost
                 first_move = False
 
         # Unload the target container
         container = ship_grid[target_row][target_col].container
         if container is None:
-<<<<<<< HEAD
             messages.append(f"Error: Target container at [{target_row + 1}, {target_col + 1}] is missing.")
             continue
 
         cost = move_container(ship_grid, (target_row, target_col), origin, messages, first_move)
-=======
-            messages.append(
-                f"Error: Target container at [{target_row + 1}, {target_col + 1}] is missing.")
-            continue
-
-        cost = move_container(
-            ship_grid, (target_row, target_col), origin, messages, first_move)
->>>>>>> 06d0c9e0
         total_cost += cost
         first_move = False
 
         # Remove container from origin after unloading
-<<<<<<< HEAD
         ship_grid[origin[0]][origin[1]] = Slot(container=None, hasContainer=False, available=True)
         messages.append(f"Container '{container.name}' successfully unloaded from [{target_row + 1}, {target_col + 1}].")
-=======
-        ship_grid[origin[0]][origin[1]] = Slot(
-            container=None, hasContainer=False, available=True)
-        messages.append(
-            f"Container '{container.name}' successfully unloaded from [{target_row + 1}, {target_col + 1}].")
->>>>>>> 06d0c9e0
 
     # Restore containers from buffer back to grid
     while buffer:
         container = buffer.pop(0)
         target_pos = find_next_available_position(ship_grid)
         if target_pos == (-1, -1):
-<<<<<<< HEAD
             messages.append(f"Error: No available position to restore container '{container.name}' from buffer.")
             continue
 
@@ -392,18 +335,4 @@
         messages.append(f"Restored container '{container.name}' from buffer to [{row + 1}, {col + 1}].")
 
     messages.append(f"Total unloading cost: {total_cost} seconds.")
-    return messages, total_cost
-=======
-            messages.append(
-                f"Error: No available position to restore container '{container.name}' from buffer.")
-            continue
-
-        row, col = target_pos
-        ship_grid[row][col] = Slot(
-            container=container, hasContainer=True, available=False)
-        messages.append(
-            f"Restored container '{container.name}' from buffer to [{row + 1}, {col + 1}].")
-
-    messages.append(f"Total unloading cost: {total_cost} seconds.")
-    return ship_grid, messages, total_cost
->>>>>>> 06d0c9e0
+    return messages, total_cost