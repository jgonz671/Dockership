from copy import deepcopy
import random
import os
from tasks.ship_balancer import Container, Slot, manhattan_distance

def find_next_available_position(ship_grid):
    """Find next available bottom-most position."""
    cols = len(ship_grid[0])
    rows = len(ship_grid)

    for col_idx in range(cols):
        for row_idx in range(rows):
            if ship_grid[row_idx][col_idx].available:
                if row_idx == 0 or not ship_grid[row_idx - 1][col_idx].available:
                    return row_idx, col_idx
    return -1, -1

def find_blocking_containers(ship_grid, target_row, target_col):
    """Find containers stacked above target."""
    blocking = []
    for row in range(target_row + 1, len(ship_grid)):
        if ship_grid[row][target_col].hasContainer:
            blocking.append((row, target_col))
        else:
            break
    return blocking

def find_lowest_available_position(ship_grid, col):
    """Find lowest available position in column."""
    for row in range(len(ship_grid)):
        if ship_grid[row][col].available:
            if row == 0 or not ship_grid[row-1][col].available:
                return row
    return -1


def find_least_occupied_column(ship_grid, current_col, containers_to_unload):
    """Find column with fewest containers not in unload list."""
    min_containers = float('inf')
    best_col = -1
    
    for col in range(len(ship_grid[0])):
        if col == current_col:
            continue
            
        container_count = sum(
            1 for row in range(len(ship_grid)) 
            if ship_grid[row][col].hasContainer 
            and ship_grid[row][col].container.name not in containers_to_unload
        )
        
        if container_count < min_containers:
            min_containers = container_count
            best_col = col
            
    return best_col

def calculate_move_cost(start_pos, end_pos, is_first_move=False):
    """Calculate movement cost including first move penalty."""
    base_cost = manhattan_distance(start_pos, end_pos) * 60
    return base_cost + (60 if is_first_move else 0)

def move_container(ship_grid, from_pos, to_pos, messages, is_first_move=False):
    """Move container and update grid."""
    from_row, from_col = from_pos
    to_row, to_col = to_pos

    move_cost = calculate_move_cost(from_pos, to_pos, is_first_move)
    container = ship_grid[from_row][from_col].container
    
    ship_grid[to_row][to_col] = Slot(container=container, hasContainer=True, available=False)
    ship_grid[from_row][from_col] = Slot(container=None, hasContainer=False, available=True)

    messages.append(
        f"Moved container '{container.name}' from [{from_row + 1}, {from_col + 1}] "
        f"to [{to_row + 1}, {to_col + 1}]. Move cost: {move_cost} seconds"
    )

    return move_cost

def calculate_grid_capacity(ship_grid):
    """Calculate current capacity percentage."""
    total_slots = len(ship_grid) * len(ship_grid[0])
    occupied_slots = sum(1 for row in ship_grid for slot in row if slot.hasContainer)
    return (occupied_slots / total_slots) * 100


<<<<<<< HEAD
def find_nearest_available_column(ship_grid, current_col):
    """Find nearest available column, falling back to least occupied if needed."""
    cols = len(ship_grid[0])
    rows = len(ship_grid)
    
    # First try to find columns with direct available space
    column_scores = []
    
    for col in range(cols):
        if col == current_col:
            continue
            
        distance = abs(col - current_col)
        occupied_count = sum(1 for row in range(rows) if ship_grid[row][col].hasContainer)
        has_space = any(ship_grid[row][col].available for row in range(rows))
        
        if has_space:
            # Score based on distance and occupancy (lower is better)
            score = (distance * 10) + occupied_count
            column_scores.append((score, col))
    
    if column_scores:
        return min(column_scores, key=lambda x: x[0])[1]
        
    # If no columns with direct space, fall back to least occupied
    fallback_col = find_least_occupied_column(ship_grid, current_col, set())
    if fallback_col != -1:
        # Make space in this column by shifting containers up
        for row in range(rows-1, 0, -1):
            if ship_grid[row][fallback_col].hasContainer:
                # Move container up one position if possible
                if ship_grid[row-1][fallback_col].available:
                    container = ship_grid[row][fallback_col].container
                    ship_grid[row-1][fallback_col] = Slot(container=container, hasContainer=True, available=False)
                    ship_grid[row][fallback_col] = Slot(container=None, hasContainer=False, available=True)
        
        return fallback_col
      
    return -1

def move_blocking_container_low_capacity(ship_grid, block_row, block_col, container_names, messages, first_move):
    """Handle blocking container movement for low capacity."""
    target_col = find_nearest_available_column(ship_grid, block_col)
    
    if target_col == -1:
        return -1, None
    
    target_row = find_lowest_available_position(ship_grid, target_col)
    
    if target_row == -1:
        return -1, None
        
    cost = move_container(ship_grid, (block_row, block_col), (target_row, target_col), messages, first_move)
    return cost, (target_row, target_col)

def load_containers(ship_grid, container_names):
    """Load containers from origin."""
=======
# def update_container_weight(container_name):
#     """
#     Prompts the user to input the weight for a container and returns the weight.
#     """
#     if f"{container_name}_weight" not in st.session_state:
#         st.session_state[f"{container_name}_weight"] = 0.0

#     weight = st.number_input(
#         f"Enter the weight (in kg) for container '{container_name}':",
#         min_value=0.0,
#         step=0.1,
#         format="%.1f",
#         key=f"{container_name}_weight"
#     )
#     return st.session_state[f"{container_name}_weight"]

def load_containers(ship_grid, container_names, container_weights):
    """Load containers efficiently, starting from leftmost columns."""
>>>>>>> e7e75092
    messages = []
    total_cost = 0
    origin = (len(ship_grid) - 1, 0)
    first_move = True

    for container_name in container_names:
        target_pos = find_next_available_position(ship_grid)
        if target_pos == (-1, -1):
<<<<<<< HEAD
            messages.append(f"Error: No available positions for container '{container_name}'")
=======
            messages.append(f"Error: No available slots for container '{container_name}'.")
>>>>>>> e7e75092
            continue

        move_cost = calculate_move_cost(origin, target_pos, first_move)
        total_cost += move_cost
        first_move = False

<<<<<<< HEAD
        weight = random.randint(10000, 100000)
=======
        # Get the weight from the provided weights
        weight = container_weights.get(container_name, 0.0)

        # Place the container with the specified weight
>>>>>>> e7e75092
        row, col = target_pos
        ship_grid[row][col] = Slot(
            container=Container(name=container_name, weight=weight),
            hasContainer=True,
            available=False
        )

        messages.append(
            f"Container '{container_name}' loaded at [{row + 1}, {col + 1}] "
            f"with weight {weight} kg. Move cost: {move_cost} seconds"
        )

    # Calculate total operation cost
    messages.append(f"Total loading cost: {total_cost} seconds")
    return messages, total_cost

def handle_origin_container(ship_grid, origin, container_names, current_capacity, messages, first_move):
    """Handle container at origin position based on grid capacity."""
    total_cost = 0
    buffer = []
    temp_position = None
    
    if not ship_grid[origin[0]][origin[1]].hasContainer:
        return total_cost, buffer, first_move, True, None
        
    origin_container = ship_grid[origin[0]][origin[1]].container
    if origin_container.name in container_names:
        return total_cost, buffer, first_move, True, None

    # Handle based on capacity
    if current_capacity > 50.0:
        # Use buffer for high capacity
        buffer.append((origin_container, origin[1], None))
        cost = calculate_move_cost(origin, (-1, len(buffer) - 1), first_move)
        messages.append(
            f"Moved container '{origin_container.name}' from origin to buffer. Move cost: {cost} seconds."
        )
        ship_grid[origin[0]][origin[1]] = Slot(container=None, hasContainer=False, available=True)
    else:
        # Use nearest available column for low capacity - leave container there
        target_col = find_nearest_available_column(ship_grid, origin[1])
        if target_col != -1:
            target_row = find_lowest_available_position(ship_grid, target_col)
            if target_row != -1:
                temp_position = (target_row, target_col)
                # Move container to new position permanently
                ship_grid[target_row][target_col] = Slot(container=origin_container, hasContainer=True, available=False)
                ship_grid[origin[0]][origin[1]] = Slot(container=None, hasContainer=False, available=True)
                cost = calculate_move_cost(origin, temp_position, first_move)
                messages.append(
                    f"Moved container '{origin_container.name}' from [{origin[0] + 1}, {origin[1] + 1}] to [{target_row + 1}, {target_col + 1}]. Move cost: {cost} seconds."
                )
                # Don't add to buffer since we're not restoring it
            else:
                messages.append(f"Error: No available position for origin container '{origin_container.name}'")
                return total_cost, buffer, first_move, False, None
        else:
            messages.append(f"Error: No available column for origin container '{origin_container.name}'")
            return total_cost, buffer, first_move, False, None
            
    total_cost += cost
    first_move = False
    
    return total_cost, buffer, first_move, True, temp_position

def unload_containers(ship_grid, container_names, buffer_capacity=5):
    messages = []
    total_cost = 0
    origin = (len(ship_grid) - 1, 0)
    container_names = set(container_names)
    first_move = True
    buffer = []
    container_positions = {}
    unloaded_containers = set()

    current_capacity = calculate_grid_capacity(ship_grid)

    # Handle origin container
    origin_cost, origin_buffer, first_move, success, temp_position = handle_origin_container(
        ship_grid, origin, container_names, current_capacity, messages, first_move
    )
    if not success:
        return ship_grid, messages, total_cost
    total_cost += origin_cost
    buffer.extend(origin_buffer)

    # Find and sort containers to unload
    containers_to_unload = []
    for row in range(len(ship_grid)-1, -1, -1):
        for col in range(len(ship_grid[0])):
            if (ship_grid[row][col].hasContainer and 
                ship_grid[row][col].container.name in container_names):
                containers_to_unload.append((row, col))
                container_positions[ship_grid[row][col].container.name] = (row, col)

    containers_to_unload.sort(key=lambda x: (-x[0], x[1]))

    # Process containers
    for target_row, target_col in containers_to_unload:
        target_container = ship_grid[target_row][target_col].container
        if not target_container or target_container.name in unloaded_containers:
            continue

        current_pos = container_positions.get(target_container.name, (target_row, target_col))

        # Handle blocking containers
        blocking = find_blocking_containers(ship_grid, current_pos[0], current_pos[1])
        for block_row, block_col in blocking:
            blocking_container = ship_grid[block_row][block_col].container
            if blocking_container.name in container_names:
                continue

            if current_capacity > 50.0 and len(buffer) < buffer_capacity:
                buffer.append((blocking_container, block_col, None))
                cost = calculate_move_cost((block_row, block_col), (-1, len(buffer) - 1), first_move)
                messages.append(
                    f"Moved blocking container '{blocking_container.name}' to buffer. Move cost: {cost} seconds."
                )
                ship_grid[block_row][block_col] = Slot(container=None, hasContainer=False, available=True)
            else:
                cost, new_pos = move_blocking_container_low_capacity(
                    ship_grid, block_row, block_col, container_names, messages, first_move
                )
                if cost == -1:
                    messages.append(f"Error: No available position for blocking container '{blocking_container.name}'.")
                    return ship_grid, messages, total_cost
            
            total_cost += cost
            first_move = False

        # Unload target container
        current_pos = container_positions[target_container.name]
        cost = move_container(ship_grid, current_pos, origin, messages, first_move)
        total_cost += cost
        first_move = False
        
        unloaded_containers.add(target_container.name)
        ship_grid[origin[0]][origin[1]] = Slot(container=None, hasContainer=False, available=True)
        messages.append(f"Container '{target_container.name}' successfully unloaded from [{current_pos[0] + 1}, {current_pos[1] + 1}].")
        
        del container_positions[target_container.name]

    # Only restore buffer containers for high capacity case
    if current_capacity > 50.0:
        while buffer:
            container, original_col, _ = buffer.pop(0)
            if container.name in container_names:
                continue

            target_row = find_lowest_available_position(ship_grid, original_col)
            if target_row == -1:
                target_pos = find_next_available_position(ship_grid)
                if target_pos == (-1, -1):
                    messages.append(f"Error: No available position to restore container '{container.name}' from buffer.")
                    continue
                row, col = target_pos
            else:
                row, col = target_row, original_col

            ship_grid[row][col] = Slot(container=container, hasContainer=True, available=False)
            messages.append(f"Restored container '{container.name}' from buffer to [{row + 1}, {col + 1}].")

    messages.append(f"Total unloading cost: {total_cost} seconds.")
    return ship_grid, messages, total_cost


# def unload_containers(ship_grid, container_names, buffer_capacity=5): 
#     messages = [] 
#     total_cost = 0 
#     origin = (len(ship_grid) - 1, 0) # [8,1] position 
#     container_names = set(container_names) 
#     first_move = True 
#     buffer = [] 
#     container_positions = {} 
#     unloaded_containers = set()

#     current_capacity = calculate_grid_capacity(ship_grid)
#     use_buffer = current_capacity > 50.0

#     # Find and sort containers to unload
#     containers_to_unload = []
#     for row in range(len(ship_grid)-1, -1, -1):
#         for col in range(len(ship_grid[0])):
#             if (ship_grid[row][col].hasContainer and 
#                 ship_grid[row][col].container.name in container_names):
#                 containers_to_unload.append((row, col))
#                 container_positions[ship_grid[row][col].container.name] = (row, col)

#     containers_to_unload.sort(key=lambda x: (-x[0], x[1]))

#     # Handle container at origin if present
#     origin_empty = True
#     if ship_grid[origin[0]][origin[1]].hasContainer:
#         origin_container = ship_grid[origin[0]][origin[1]].container
#         if origin_container.name not in container_names:
#             buffer.append((origin_container, origin[1]))
#             cost = calculate_move_cost(origin, (-1, len(buffer) - 1), first_move)
#             messages.append(
#                 f"Moved container '{origin_container.name}' from origin to buffer. Move cost: {cost} seconds."
#             )
#             ship_grid[origin[0]][origin[1]] = Slot(container=None, hasContainer=False, available=True)
#             total_cost += cost
#             first_move = False
#             origin_empty = True

#     for target_row, target_col in containers_to_unload:
#         target_container = ship_grid[target_row][target_col].container
#         if not target_container or target_container.name in unloaded_containers:
#             continue

#         current_pos = container_positions.get(target_container.name, (target_row, target_col))

#         # Handle blocking containers
#         blocking = find_blocking_containers(ship_grid, current_pos[0], current_pos[1])
#         for block_row, block_col in blocking:
#             blocking_container = ship_grid[block_row][block_col].container
#             if blocking_container.name in container_names:
#                 continue

#             if use_buffer and len(buffer) < buffer_capacity:
#                 buffer.append((blocking_container, block_col))
#                 cost = calculate_move_cost((block_row, block_col), (-1, len(buffer) - 1), first_move)
#                 messages.append(
#                     f"Moved blocking container '{blocking_container.name}' to buffer. Move cost: {cost} seconds."
#                 )
#                 ship_grid[block_row][block_col] = Slot(container=None, hasContainer=False, available=True)
#             else:
#                 cost, new_pos = move_blocking_container_low_capacity(
#                     ship_grid, block_row, block_col, container_names, messages, first_move
#                 )
#                 if cost == -1:
#                     messages.append(f"Error: No available position for blocking container '{blocking_container.name}'.")
#                     return ship_grid, messages, total_cost
#                 container_positions[blocking_container.name] = new_pos
            
#             total_cost += cost
#             first_move = False

#         # Unload target container
#         current_pos = container_positions[target_container.name]
#         cost = move_container(ship_grid, current_pos, origin, messages, first_move)
#         total_cost += cost
#         first_move = False
        
#         # Mark as unloaded
#         unloaded_containers.add(target_container.name)
#         ship_grid[origin[0]][origin[1]] = Slot(container=None, hasContainer=False, available=True)
#         messages.append(f"Container '{target_container.name}' successfully unloaded from [{current_pos[0] + 1}, {current_pos[1] + 1}].")
        
#         del container_positions[target_container.name]

#         # Restore origin container immediately if it was the only one to unload
#         if len(containers_to_unload) == 1 and buffer and buffer[0][0].name not in container_names:
#             origin_container, _ = buffer.pop(0)
#             ship_grid[origin[0]][origin[1]] = Slot(container=origin_container, hasContainer=True, available=False)
#             messages.append(f"Restored container '{origin_container.name}' to origin position [8, 1].")

#     # Restore remaining buffer containers
#     while buffer:
#         container, original_col = buffer.pop(0)
#         if container.name in container_names:
#             continue

#         # Special handling for origin container
#         if original_col == origin[1] and origin_empty:
#             ship_grid[origin[0]][origin[1]] = Slot(container=container, hasContainer=True, available=False)
#             messages.append(f"Restored container '{container.name}' to origin position [8, 1].")
#             continue
            
#         target_row = find_lowest_available_position(ship_grid, original_col)
#         if target_row == -1:
#             target_pos = find_next_available_position(ship_grid)
#             if target_pos == (-1, -1):
#                 messages.append(f"Error: No available position to restore container '{container.name}' from buffer.")
#                 continue
#             row, col = target_pos
#         else:
#             row, col = target_row, original_col

#         ship_grid[row][col] = Slot(container=container, hasContainer=True, available=False)
#         messages.append(f"Restored container '{container.name}' from buffer to [{row + 1}, {col + 1}].")

#     messages.append(f"Total unloading cost: {total_cost} seconds.")
#     return ship_grid, messages, total_cost

def convert_grid_to_manuscript(ship_grid):
    """Convert grid to manuscript format."""
    manuscript_lines = []
    for row in ship_grid:
        for slot in row:
            if slot.hasContainer:
                manuscript_lines.append(f"{slot.container.name},{slot.container.weight}")
    return "\n".join(manuscript_lines)

def append_outbound_to_filename(filename):
    """Append OUTBOUND to filename."""
    name, ext = os.path.splitext(filename)
    return f"{name}_OUTBOUND{ext}"<|MERGE_RESOLUTION|>--- conflicted
+++ resolved
@@ -85,7 +85,6 @@
     return (occupied_slots / total_slots) * 100
 
 
-<<<<<<< HEAD
 def find_nearest_available_column(ship_grid, current_col):
     """Find nearest available column, falling back to least occupied if needed."""
     cols = len(ship_grid[0])
@@ -141,28 +140,8 @@
     cost = move_container(ship_grid, (block_row, block_col), (target_row, target_col), messages, first_move)
     return cost, (target_row, target_col)
 
-def load_containers(ship_grid, container_names):
-    """Load containers from origin."""
-=======
-# def update_container_weight(container_name):
-#     """
-#     Prompts the user to input the weight for a container and returns the weight.
-#     """
-#     if f"{container_name}_weight" not in st.session_state:
-#         st.session_state[f"{container_name}_weight"] = 0.0
-
-#     weight = st.number_input(
-#         f"Enter the weight (in kg) for container '{container_name}':",
-#         min_value=0.0,
-#         step=0.1,
-#         format="%.1f",
-#         key=f"{container_name}_weight"
-#     )
-#     return st.session_state[f"{container_name}_weight"]
-
 def load_containers(ship_grid, container_names, container_weights):
     """Load containers efficiently, starting from leftmost columns."""
->>>>>>> e7e75092
     messages = []
     total_cost = 0
     origin = (len(ship_grid) - 1, 0)
@@ -171,25 +150,16 @@
     for container_name in container_names:
         target_pos = find_next_available_position(ship_grid)
         if target_pos == (-1, -1):
-<<<<<<< HEAD
             messages.append(f"Error: No available positions for container '{container_name}'")
-=======
-            messages.append(f"Error: No available slots for container '{container_name}'.")
->>>>>>> e7e75092
             continue
 
         move_cost = calculate_move_cost(origin, target_pos, first_move)
         total_cost += move_cost
         first_move = False
-
-<<<<<<< HEAD
-        weight = random.randint(10000, 100000)
-=======
         # Get the weight from the provided weights
         weight = container_weights.get(container_name, 0.0)
 
         # Place the container with the specified weight
->>>>>>> e7e75092
         row, col = target_pos
         ship_grid[row][col] = Slot(
             container=Container(name=container_name, weight=weight),
